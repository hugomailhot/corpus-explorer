"""This is where we put all of the code to preprocess and shape a text collection
so that it can be used as input to a topic model learner.
"""

import re
from typing import Iterable
from typing import List
from typing import Tuple

import dash
import dash_core_components as dcc
import dash_html_components as html
import numpy as np
import plotly.graph_objects as go
from dash.dependencies import Input
from dash.dependencies import Output
from gensim import corpora
from scipy.spatial.distance import jensenshannon
from sklearn.decomposition import PCA
from sklearn.manifold import TSNE
from sklearn.preprocessing import MinMaxScaler


# Reasonable range for object sizes in Plotly
MIN_MARKER_SIZE = 20
MAX_MARKER_SIZE = 100

# Regex for punctuation in English text
PUNCT_RE = r'[!"#$%&\'()*+,./:;<=>?@\^_`{|}~]'


def normalize_text(text: str) -> str:
    """Take raw text and apply several normalization steps to it.

    Specifically we perform:
        - lowercasing
        - numbers removal
        - punctuation removal

    Notes
    -----
    This function is currently just a minimal example. We might want to consider
    other normalization steps, such as:
        - stopword removal
        - lemmatization
        - stemming

    Parameters
    ----------
    text:
        Input text in its raw form.

    Returns
    -------
    Normalized text.

    """
    text = text.lower()
    text = re.sub(r'\d+', '', text)
    text = re.sub(PUNCT_RE, '', text)
    text = re.sub(r'\s\s+', ' ', text)  # Handle excess whitespace
    text = text.strip()  # No whitespace at start and end of string

    return text


def get_docterm_matrix(corpus: Iterable[str]) -> List[Tuple[int]]:
    """Turn a collection of texts into a document-term matrix.

    This function returns a list of tuples of ints, which is an acceptable
    value to the 'corpus' parameter in gensim's model classes.

    See here for example:
    https://radimrehurek.com/gensim/models/ldamulticore.html#gensim.models.ldamulticore.LdaMulticore

    Notes
    -----
    The current implementation forces using whitespace as a tokenization rule.
    If we feel like we need more control, we could add a 'tokenizer' param that
    accepts any tokenizing function that implements str -> List[str].

    Parameters
    ----------
    corpus:
        An iterable of strings. In this project this is likely a pd.Series of strings,
        but it doesn't have to be.

    Returns
    -------
    A sparse document-term matrix in integer list repesentation.

    """
    tokenized_corpus = [doc.split() for doc in corpus]
    dictionary = corpora.Dictionary(tokenized_corpus)
    docterm = [dictionary.doc2bow(doc) for doc in tokenized_corpus]

    return docterm, dictionary


def get_topic_coordinates(topicterms, method='pca'):
    """Compute a 2-dimensional embeddings of topics that reflects their
    distance from one another.

    Distance between two topics is defined here as the Jensen-Shannon divergence
    between the probability distributions over terms in the two topics.

    Parameters
    ----------
    topicterms: numpy.ndarray
        Matrix, |topics| x |terms|. Each row contains the term distribution
        for one topic.
    method: str
        Method used to obtain the 2-dimensional embeddings. Acceptable value
        are "pca" and "tsne".

    Returns
    -------
    numpy.array, |topics| x 2
    The ith row contains the x and y coordinates of the ith topic.

    """
    if method not in {'pca', 'tsne'}:
        raise ValueError('method argument must be either "pca" or "tsne"')

    n_topics = topicterms.shape[0]
    distance_mat = np.zeros(shape=(n_topics, n_topics))

    # Start with upper triangular distance matrix.
    # The diagonal is already zeroes and is left untouched.
    for i in range(n_topics):
        for j in range(i + 1, n_topics):
            distance_mat[i][j] = jensenshannon(topicterms[i], topicterms[j])

    # Copy it on the lower half, flipping along the diagonal.
    distance_mat = distance_mat + distance_mat.T

    # Reduce dimensionality to obtain 2D topic embeddings.
    if method == 'pca':
        dimensionality_reducer = PCA(n_components=2)
    else:
        dimensionality_reducer = TSNE(n_components=2)

    topic_coordinates = dimensionality_reducer.fit_transform(distance_mat)

    return topic_coordinates


def get_topic_proportions(doctopics, doclengths):
    """Compute the distribution of topics over a set of documents.

    Parameters
    ----------
    doctopics: scipy.sparse.csc_matrix
        Sparse matrix, |documents| x |topics|. Each row contains the topic
        distribution for one document.
    doclengths: np.array
        Vector, |documents|. Each value if the length of a single document.

    Returns
    -------
    numpy.ndarray
        Vector, |topics|. Each value is the aggregate proportion of a topic over
        the entire set of documents.

    """
    len_weighted_doctopics = np.multiply(
        np.array(doctopics.todense()),  # todense give np.matrix, need array
        doclengths,
    )

    return np.sum(len_weighted_doctopics, axis=1) / np.sum(len_weighted_doctopics)


def generate_topic_scatter_plot(topic_coordinates, topic_proportions):
    """With 2-D topic embeddings and their proportion across a corpus, generate
    a scatter plot that represents their relative distance and sizes.

    Parameters
    ----------
    topic_coordinates: numpy.array, |topics| x 2
        2-dimensional coordinates representing topic positions.
    topic_propoertions: numpy.ndarray, |topics|
        Vector of topic proportion in a corpus.

    Returns
    -------
    plotly.graph_objects.Figure
        Graph object, ready to be displayed or written to disk.

    """
    x_coords = topic_coordinates[:, 0]
    y_coords = topic_coordinates[:, 1]

    # Scale proportion values to adequate Plotly marker size values
    scaler = MinMaxScaler(feature_range=(MIN_MARKER_SIZE, MAX_MARKER_SIZE))
    topic_sizes = scaler.fit_transform(topic_proportions.reshape(-1, 1))

    return go.Figure(
        go.Scatter(
            x=x_coords,
            y=y_coords,
            mode='markers',
            marker_size=topic_sizes,
        ),
    )


<<<<<<< HEAD
def get_topic_term_ranks(
    docterm: List[Tuple[int]],
    topicterm: np.ndarray
) -> Dict[float, Dict[int, List[Tuple[str, float, float]]]]:
    """Compute term relevance rankings for all topics.

    Notes
    -----
    The term relevance computation is described in this paper:
    https://nlp.stanford.edu/events/illvi2014/papers/sievert-illvi2014.pdf

    Term relevance is defined as an interpolation between log(P(term|topic)) and
    log(P(term|topic) / P(term)). The interpolation is parameterized with a lambda
    term between 0 and 1. We compute:

    relevance(word, topic | lambda) =
        lambda * log(P(term|topic)) + (1 - lambda) * log(P(term|topic) / P(term))

    This function computes the rankings for all lambdas in the range [0, 1], with
    step size 0.1.

    Parameters
    ----------
    docterm:
        A sparse document-term matrix in integer list repesentation.

    topicterm
        |topics| x |terms| np.ndarray
        Rows are term probabilities for a single topic.

    Returns
    -------
    A dict with the following structure:
        {
            lambda_value_1: {
                topic_1: (term1, term2, term3, ...),
                topic_2: (termx, termy, termz, ...),
                ...
            },
            lambda_value_2: ...,
            ...
        }

    """
    # Convert docterm into scipy matrix and compute P(term)
    dt = docterm.as

=======
def generate_visualization(topic_coordinates, topic_proportions):

    x_coords = topic_coordinates[:, 0]
    y_coords = topic_coordinates[:, 1]

    # Scale proportion values to adequate Plotly marker size values
    scaler = MinMaxScaler(feature_range=(MIN_MARKER_SIZE, MAX_MARKER_SIZE))
    topic_sizes = scaler.fit_transform(topic_proportions.reshape(-1, 1))

    app = dash.Dash()

    slider = dcc.Slider(
        id='slider_input',
        min=1,
        max=2,
        step=0.1,
        value=1,
    )

    graph = dcc.Graph(id='example')
    graph_layout = go.Layout(
        title='Plot',
        yaxis=dict(range=[-0.5, 0.5]),
        xaxis=dict(range=[-0.5, 0.5]),
    )

    app.layout = html.Div(
        html.Div(
            [
                html.Div(
                    [
                        html.H5("Level"),
                        slider,
                    ],
                    style={'width': 200},
                ),
                html.Div(style={'height': 10, 'width': 200}),
                graph,
            ],
            style={'width': 500, 'height': 200, 'display': 'inline-block'},
        ),
    )

    # callback - 1 (from slider)
    @app.callback(Output('example', 'figure'),
                  [Input('slider_input', 'value')])
    def update_plot(slider_input):
        q = float(slider_input)

        figure = {
            'data': [
                go.Scatter(
                    x=x_coords,
                    y=y_coords,
                    mode='markers',
                    marker_size=topic_sizes * q,
                ),
            ],
            'layout': graph_layout,
        }

        return figure

    return app
>>>>>>> 13a20bca
<|MERGE_RESOLUTION|>--- conflicted
+++ resolved
@@ -205,7 +205,6 @@
     )
 
 
-<<<<<<< HEAD
 def get_topic_term_ranks(
     docterm: List[Tuple[int]],
     topicterm: np.ndarray
@@ -251,9 +250,13 @@
 
     """
     # Convert docterm into scipy matrix and compute P(term)
-    dt = docterm.as
-
-=======
+    dt = corpus2csc(docterm)
+
+    term_ranks = {}
+
+    return term_ranks
+
+
 def generate_visualization(topic_coordinates, topic_proportions):
 
     x_coords = topic_coordinates[:, 0]
@@ -317,5 +320,4 @@
 
         return figure
 
-    return app
->>>>>>> 13a20bca
+    return app